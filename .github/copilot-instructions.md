--- conflicted
+++ resolved
@@ -3,7 +3,6 @@
 ## Temporary Files for Testing
 When creating temporary files to test code, place all test scripts under `<project_root>/.temp/` to keep the workspace organized and avoid conflicts with the main codebase.
 
-<<<<<<< HEAD
 ## **Important:** Task Execution Guidelines
 When running any command or task as an AI agent:
 
@@ -22,17 +21,4 @@
 ### Error Handling
 - If a command fails, read the error output completely before suggesting fixes
 - Don't retry failed commands without understanding and addressing the root cause
-- Ask for user confirmation before attempting alternative approaches
-=======
-## AI Agent Test Execution Guidelines
-When running tests as an AI agent:
-- Wait for the test task to complete before proceeding
-- If you cannot see the output or the task appears to be still running, the agent is required to ask the user to confirm the task has completed or stuck
-- If the task is stuck, the agent should ask the user to terminate the task and try again
-- Don't make assumptions about the task status
-- Never use timeouts to run the test command, it's always failure-prone and unreliable
-- Never repeat or re-run the test command while a test task is already running
-- Only proceed with next steps after test completion confirmation
-- Never assume a task has completed successfully without confirmation
-- Always ask the user to confirm task completion or termination if the status is unclear
->>>>>>> 2db17d34
+- Ask for user confirmation before attempting alternative approaches